/* This file is part of jsh.
 * 
 * jsh (jo-shell): A proof-of-concept shell implementation
 * Copyright (C) 2014 Jo Van Bulck <jo.vanbulck@student.kuleuven.be>
 *
 * jsh is free software: you can redistribute it and/or modify
 * it under the terms of the GNU General Public License as published by
 * the Free Software Foundation, either version 3 of the License, or
 * (at your option) any later version.
 *
 * jsh is distributed in the hope that it will be useful,
 * but WITHOUT ANY WARRANTY; without even the implied warranty of
 * MERCHANTABILITY or FITNESS FOR A PARTICULAR PURPOSE.  See the
 * GNU General Public License for more details.
 *
 * You should have received a copy of the GNU General Public License
 * along with jsh.  If not, see <http://www.gnu.org/licenses/>.
 */

#ifndef JSH_COMMON_H_INCLUDED
#define JSH_COMMON_H_INCLUDED
/* ^^ these are the include guards */

// ########## common includes ##########
#include <stdio.h>
#include <stdlib.h>
#include <unistd.h>
#include <limits.h>
#include <fcntl.h>
#include <sys/stat.h>
#include <sys/wait.h>
#include <string.h>
#include <errno.h>
#include <stdarg.h>
#include <assert.h>
#include <stdbool.h>

// ########## common macro definitions #########
#define ASSERT                  true    // whether or not to include the assert statements in the pre-compilation phase
#define MAX_FILE_LINE_LENGTH    200     // the max nb of chars per line in a file to parse

#define REDIRECT_STR(fd1, fd2) \
    if (dup2(fd1, fd2) < 0) { \
        printerrno("Redirecting stream %d to %d failed", fd2, fd1); \
        exit(EXIT_FAILURE); \
    }

#define CHK_ERR(cond, cmd) \
    if (cond == -1) { \
    printerrno("%s", cmd); \
    return EXIT_FAILURE; \
}

// hackhackhack: '\n' seems to be needed in tty
#define RESTORE_COLOR(stream) \
    if (IS_INTERACTIVE && COLOR) \
        fprintf(stream, "%s\n", NONE); \
    else \
        fprintf(stream, "\n"); \

// ######### linux tty color codes ########
#define RESET		        0
#define BRIGHT 		        1
#define DIM		            2
#define UNDERLINE 	        3
#define BLINK		        4
#define REVERSE		        7
#define HIDDEN		        8

#define BLACK 		        0
#define RED		            1
#define GREEN		        2
#define YELLOW		        3
#define BLUE		        4
#define MAGENTA		        5
#define CYAN		        6
#define	WHITE		        7

#define NONE                "\033[0m"       // to flush the previous property

// common global variables
<<<<<<< HEAD
extern int DEBUG;
extern int COLOR;
extern int I_AM_FORK;               // whether or not the current process is a fork, i.e. child process
extern int IS_INTERACTIVE;
extern bool WAITING_FOR_CHILD;
=======
extern bool DEBUG;
extern bool COLOR;
extern bool I_AM_FORK;               // whether or not the current process is a fork, i.e. child process
extern bool IS_INTERACTIVE;
>>>>>>> 811cd49f

// common function definitions
void printerr(const char*, ...);
void printerrno(const char *format, ...);
void printdebug(const char*, ...);
void printinfo(const char*, ...);
void textcolor(FILE*, int, int);

void parsefile(char*, void (*f)(char*), bool);
void parsestream(FILE*, char*, void (*f)(char*));

int string_cmp(const void*, const void*);
bool is_sorted(void*, size_t, size_t, int (*compar)(const void *, const void *));
char *gethome();
char* concat(int, ...);
// TODO malloc wrapper -- gracious

#endif //JSH_COMMON_H_INCLUDED<|MERGE_RESOLUTION|>--- conflicted
+++ resolved
@@ -79,18 +79,11 @@
 #define NONE                "\033[0m"       // to flush the previous property
 
 // common global variables
-<<<<<<< HEAD
-extern int DEBUG;
-extern int COLOR;
-extern int I_AM_FORK;               // whether or not the current process is a fork, i.e. child process
-extern int IS_INTERACTIVE;
-extern bool WAITING_FOR_CHILD;
-=======
 extern bool DEBUG;
 extern bool COLOR;
 extern bool I_AM_FORK;               // whether or not the current process is a fork, i.e. child process
 extern bool IS_INTERACTIVE;
->>>>>>> 811cd49f
+extern bool WAITING_FOR_CHILD;
 
 // common function definitions
 void printerr(const char*, ...);
