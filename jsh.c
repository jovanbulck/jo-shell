--- conflicted
+++ resolved
@@ -40,26 +40,16 @@
 int is_built_in(comd*);
 int parse_built_in(comd*, int);
 void sig_int_handler(int sig);
-<<<<<<< HEAD
 void sig_child_handler(int signo);
-
-// ########## global variables ##########
-int DEBUG = 1;
-int COLOR = 1;
-int LOAD_RC = 1;
-bool WAITING_FOR_CHILD = false;  // TODO whether or not waiting for a child process termination
-int I_AM_FORK = 0;
-int IS_INTERACTIVE;      // initialized in things_todo_at_start; (compiler's 'constant initializer' complaints)
-=======
 void touch_config_files(void);
 
 // ########## global variables ##########
 bool DEBUG = true;
 bool COLOR = true;
 bool LOAD_RC = true;
+bool WAITING_FOR_CHILD = false;  // TODO whether or not waiting for a child process termination
 bool I_AM_FORK = false;
 bool IS_INTERACTIVE;      // initialized in things_todo_at_start; (compiler's 'constant initializer' complaints)
->>>>>>> 811cd49f
 int nb_hist_entries = 0; // number of saved hist entries in this jsh session
 sigjmp_buf ctrlc_buf;    // buf used for setjmp/longjmp when SIGINT received
 
