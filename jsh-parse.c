/* This file is part of jsh.
 * 
 * jsh (jo-shell): A proof-of-concept shell implementation
 * Copyright (C) 2014 Jo Van Bulck <jo.vanbulck@student.kuleuven.be>
 *
 * jsh is free software: you can redistribute it and/or modify
 * it under the terms of the GNU General Public License as published by
 * the Free Software Foundation, either version 3 of the License, or
 * (at your option) any later version.
 *
 * jsh is distributed in the hope that it will be useful,
 * but WITHOUT ANY WARRANTY; without even the implied warranty of
 * MERCHANTABILITY or FITNESS FOR A PARTICULAR PURPOSE.  See the
 * GNU General Public License for more details.
 *
 * You should have received a copy of the GNU General Public License
 * along with jsh.  If not, see <http://www.gnu.org/licenses/>.
 *
 * ----------------------------------------------------------------------
 * jsh-parse.c: a file containing functions to parse input according to the following grammar:
 *
 * input  :=    expr
 *
 * expr   :=    <space>expr         // expr is a logical combination
 *              expr<space>
 *              expr #comment
 *              "expr"
 *              (expr)
 *              expr ; expr
 *              expr && expr
 *              expr || expr
 *              cmd
 *
 * cmd    :=    cmd | cmd           // cmd is the unit of truth value evaluation
 *              cmd >> path         // note: pipe redirection get priority over explicit redirection
 *              cmd 2> path
 *              cmd > path
 *              cmd < path
 *              cmd &               *TODO
 *              comd
 *
 * comd   :=    comd option         // comd is the unit of fork / built_in
 *              comd "option with spaces"   // TODO? e.g. echo "ik ben jo" en git commit -m "dit is een message"
 *              alias               // note priority: alias > built_in > executable
 *              built_in
 *              executable_path     // relative (using the PATH env var) or absolute
 * ----------------------------------------------------------------------
 *
 * e.g.  :  ls / -l  >> out.txt && cat < out.txt | grep --color=auto -B 2 usr ; pwd
 *          (ls -al > outfile && cat outfile | grep jsh | wc -w ) &&(pwd || echo i am not executing);echo final
 *          (../exit -1&&echo i am not executing ||echo me neither); pwd
 *          ((../exit -1&& echo i am not executing)|| echo i am);pwd
 *          ( ( (a && b) || (c) ) && (d) )
 *          ls | grep out | print | print | print | cat | print | print | cat | print
 *          (debug off && (echo cur dir is && pwd) && (history | grep ls | shcat | cat | shcat | ../mini-grep pwd | 
 *              cat | shcat | shcat | ../mini-grep shcat)) #comment
 *          echo hi  # dit ~ is (commentaar) && pwd ; dit (((ook cd && ### echo jo )
 *
 * TODO     alias replacement between () for truth value?
 */

#define RESOLVE_TRUTH_VAL(rv) ((rv == EXIT_SUCCESS)? 'T' : 'F') // note: 'T' and 'F' are built-ins

struct comd {
    char **cmd;         // NULL-terminated array of pointers to the command's name and its arguments
    int length;         // the length of the **cmd array: cmd[length] = NULL
    char *inf;          // name of the file for redirecting stdin or NULL
    char *outf;         // name of the file for redirecting stdout or NULL
    char *errf;         // name of the file for redirecting stderr or NULL
    int append_out;     // whether or not stdout should append to the file, if redirected
    struct comd *next;  // pointer to the next comd in the pipeline or NULL if no next
};
typedef struct comd comd;

// ########## function declarations ##########
comd *createcomd(char**);
void freecomdlist(comd*);
int parseexpr(char*);
int parsecmd(char**, int);
int execute(comd*, int);
void redirectstreams(comd*, int, int);
int exec_built_in(comd*, int, int);
extern int is_built_in(comd*);
extern int parse_built_in(comd*, int);

/*
 * createcomd: returns a pointer to a newly created comd struct, 
 *  using defaults: {cmd, lengthof(cmd), NULL, NULL, NULL, 0, NULL}
 *  The caller should free() the returned comd after use, e.g. using the freecomdlist() function.
 */
comd *createcomd(char **cmd) {
    comd *ret = malloc(sizeof(comd));   //TODO chkerr
    ret->cmd = cmd;
    
    // calculate cmd length
    int i, length = 0;
    for (i = 0; cmd[i] != NULL; i++)
        length++;
    
    ret->length = length;
    ret->inf = NULL;
    ret->outf = NULL;
    ret->errf = NULL;
    ret->append_out = 0;
    ret->next = NULL;
    return ret;
}

/*
 * free()s the provided comd chain
 */
void freecomdlist(comd *list) {
    comd *cur = list;
    while (cur != NULL) {
        printdebug("freeing comd struct for '%s'", *cur->cmd);
        comd *temp = cur;
        cur = cur->next;
        free(temp);
   }
}

/*
 * parseexpr: parses the '\0' terminated expr string recursivly, according to the 'expr' grammar.
 * returns exit status (EXIT_SUCCESS || !EXIT_SUCCESS) of executed expression
 */
//int parseexpr(char **expr, int length) { //TODO length arg?? ipv null term string
int parseexpr(char *expr) {
    int resolvebrackets(char*, int);          //helper functions declarations
    int splitexpr(char*, char***);
    int length = strlen(expr);
    int i, rv;
    bool inquotes = false;
    
    /**** 0. skip all leading spaces tabs and newlines ****/
    int k =  strspn(expr, " \t\n");
    expr = expr + k;
    if (k)
        printdebug("parseexpr: skipped %d leading spaces/tabs", k);
    
    /**** 1. BRACKETS: resolve, if any ****/
    if ((rv = resolvebrackets(expr, length)) != -1)
        return rv;
    
    /**** 2. OPERATORS: first subexpression (till first logic operator) has no more brackets ****/
    for (i = 0; i < length; i++) {
        if (inquotes && (expr[i] != '"' || expr[i-1] == '\\'))
            continue;   //(unescaped) quotes protect their content from being interpreted
        else if (expr[i] == '#') {
            expr[i] = '\0';
            return parseexpr(expr);    
        }
        else if (expr[i] == '"' && (i == 0 || expr[i-1] != '\\')) {
            inquotes = inquotes?false:true;
        }
        else if (expr[i] == ';') {
            expr[i] = '\0';
            parseexpr(expr);
            return parseexpr(expr+i+1);
        }
        else if (strncmp(expr+i, "&&", 2) == 0) {
            expr[i] = '\0';
            if (parseexpr(expr) == EXIT_SUCCESS)
                return parseexpr(expr+i+2);
            else
                return EXIT_FAILURE;
        }
        else if (strncmp(expr+i, "||", 2) == 0) {
            expr[i] = '\0';
            if (parseexpr(expr) != EXIT_SUCCESS)
                return parseexpr(expr+i+2);
            else
                return EXIT_SUCCESS;
        }
    }
    
    /**** 3. BASE: expr is a cmd ****/
    char **curcmd;
    length = splitexpr(expr, &curcmd);      // split the expression, using space as a delimiter
    rv = parsecmd(curcmd, length);
    printdebug("parseexpr: expr evaluated with return value %d", rv);
    return rv;
}

/*
 * resolvebrackets helper function: recursively resolve any subexpression *directly* following an opening '(' left bracket
 *  returns exit status (EXIT_SUCCESS || !EXIT_SUCCESS) of executed expression or -1 if no brackets where evaluated.
 */
int resolvebrackets(char *expr, int length) {
    char *l = strchr(expr,'('); // pointer to first '('
    if (l == NULL || l > expr) // '(' must be at the start of expr
        return -1;
    
    int i, rv, count = 0;
    char *r = NULL;
    // 1. find pointer *r to matching ')'
    for (i = 1; i < length; i++)
        if (expr[i] == '(')
            count++;
        else if (expr[i] == ')') {
            if (count == 0) {
                r = expr + i;
                break;
            }
            else
                count--;
        }
    
    if (r == NULL) {
        printerr("parse errror: unbalanced parenthesis when evaluating '%s'", expr);
        return EXIT_FAILURE;
    }
        
    // 2. (recursively) parse the expression between brackets
    *r = '\0';
    printdebug("resolvebrackets: now evaluating '%s'", l+1);
    rv = parseexpr(l+1);
        
    /* 3. parse the remainder of the expression, replacing the evaluated subexpression with 
    its built-in truth value (T | F), using memmove for overlapping memory
        [--> no buf overflow, since at least 2 chars '(' and ')' are replaced with a single 'T' or 'F' char]
    */
    *l = RESOLVE_TRUTH_VAL(rv);
    memmove(l + 1, r + 1, strlen(r+1)+1); // len+1 : also copy the '\0'
    printdebug("resolvebrackets: input resolved to '%s'", l);
    return parseexpr(l);
}

/*
 * splitexpr helper function: splits a '\0' terminated input string *expr, using space as a delimiter. Note spaces can be '\ ' escaped.
 *  initializes the provided pointer ***ret to point to a NULL terminated array of pointers to *expr space-delimited-substrings
 *  returns curcmd array length
 *  TODO DONE NOTE: this funtion expects an expr without redundant spaces (as is converted by resolvealiases() for example)
 */
int splitexpr(char *expr, char ***ret) {
    static char **curcmd = NULL;        // array of pointers to current cmd and its arguments
    static int curcmd_realloc = 0;      // total nb of reallocations for curcmd
    int j = 0;                          // index in curcmd[] array
    int length = strlen(expr);
    
    #define CMD_OPT_ALLOC_UNIT  10      // unit of re-allocation for curcmd[]
    #define REALLOC_CURCMD \
        if (!(curcmd = realloc(curcmd, sizeof (char*) * CMD_OPT_ALLOC_UNIT * ++curcmd_realloc))) { \
            printf("FAILED"); \
            printerrno("Running out of memory. Exiting"); \
            exit(EXIT_FAILURE); \
        }
    
    // 0. allocate init space on the heap
    if (!curcmd_realloc)
        REALLOC_CURCMD;
    
    // 1. skip all leading spaces
    int i = strspn(expr, " ");
    char *ch = expr + i;             // ch is pointer to the next token to add
        
    // 2. split using space as a delimiter
    for (; i < length; i++) {
        // allow escaping (i.e. skipping) the next char
        #define CHK_ESCAPING(index) \
            if (expr[index] == '\\' && index < length-1) { \
                printdebug("escaping char '%c' in '%s'", expr[index+1], ch); \
                memmove(expr+index, expr+index+1, strlen(expr+index+1) + 1); \
                length--; \
                index++; \
            }
            
        CHK_ESCAPING(i)
        if (expr[i] == '"') { //TODO TODO doc -> protect content
            expr[i] = '\0';
            if (ch < expr + i)
                curcmd[j++] = ch; //TODO realloc??
            ch = expr + i + 1;
            int k;
            bool found = false;
            for (k=i+1; k < length && !found; k++) {
                CHK_ESCAPING(k)
                if (expr[k] == '"') {
                    expr[k] = '\0';                
                    curcmd[j++] = ch; //TODO realloc??
                    ch = expr + k + 1;
                    found = true;
                }
            }
            if (!found)
                printerr("parse errror: unbalanced quoting -> added end quotes \"%s\"...", ch);
            i = k-1;
        }
        else if (expr[i] == ' ') {
            expr[i] = '\0';
            if (ch < expr + i)    //TODO TODO doc
                curcmd[j++] = ch;
            ch = expr + i + 1;
            // realloc curcmd[] if needed
            if (j >= CMD_OPT_ALLOC_UNIT * curcmd_realloc)
                REALLOC_CURCMD;
        }
    }
    
    if (j == 0 || *ch) // ignore trailing spaces
        curcmd[j++] = ch; // add trailing token        
    curcmd[j] = NULL;
    
    *ret = curcmd;  // set provided pointer
    return j;       // return curcmd array length
}

/*
 * parsecmd: parses the space delimited cmd[lenght] array, according to the 'cmd' grammar.
 *  returns exit status (EXIT_SUCCESS || !EXIT_SUCCESS) of executed cmd
 */
int parsecmd(char **cmd, int length) {
    comd *pipeline_head = createcomd(cmd);
    comd *pipeline_tail = pipeline_head;
    
    #define CHK_FILE(op) \
        if (i >= length - 1) { \
            printerr("parse error: no file specified after redirection operator '%s'", op); \
            return EXIT_FAILURE; \
        }
    
    int i, nbpipes;
    for (i = 0, nbpipes = 0; i < length; i++) {
        if (*cmd[i] == '|') {
            cmd[i] = NULL;
            pipeline_tail->length = i;
            comd *new = createcomd(cmd+i+1);
            pipeline_tail->next = new;
            pipeline_tail = new;
            nbpipes++;
        }
        else if (*cmd[i] == '<') {
            CHK_FILE("<")
            cmd[i++] = NULL;
            pipeline_tail->inf = cmd[i];
        }
        else if (strncmp(cmd[i], ">>", 2) == 0) {
            CHK_FILE(">>")
            cmd[i++] = NULL;
            pipeline_tail->outf = cmd[i];
            pipeline_tail->append_out = 1;
        }
        else if (strncmp(cmd[i], "2>", 2) == 0) {
            CHK_FILE("2>")
            cmd[i++] = NULL;
            pipeline_tail->errf = cmd[i];
        }
        else if (*cmd[i] == '>') {
            CHK_FILE(">")
            cmd[i++] = NULL;
            pipeline_tail->outf = cmd[i];
        }
        /* TODO
        else if (*cmd[i] == '&') {
            cmd[i]= ' ';
            // evt valid context checken (only at end?, not between pipes?)
            pipeline_tail->on_bg = true;
        }
        */
    }
    // base: pipeline of comds
    return execute(pipeline_head, nbpipes);
}

/*
 * execute: execute a list of comds as a pipeline, using fork and exec.
 *  specified number of pipes npipes  = (length of pipeline - 1)
 *  returns the exit status (EXIT_SUCCESS || !EXIT_SUCCESS) of the last process in the pipeline
 *
 * Note: - pipe redirecting has priority over explicit redirecting: 
 *          e.g. ls > out | less : ls stdout will *only* be directed to less
 */
int execute(comd *pipeline, int npipes) {
    int i, pfds[npipes*2];
    // 0. create n pipes and store the file descriptors
    for (i = 0; i < npipes; i++)
        if (pipe(pfds+i*2) < 0) {
            printerrno("Couldn't create pipe");
            exit(EXIT_FAILURE);
        }
    #define CLOSE_ALL_PIPES \
        for (k = 0; k < npipes*2; k++) \
            if (pfds[k] != -1 && close(pfds[k]) == -1) \
                printerrno("couldn't close pipefd %d", pfds[k]);
    #define CLOSE_PREV_PIPE \
        if (stdoutfd != -1 && close(stdoutfd) == -1) \
            printerrno("couldn't close writing end with pipefd %d", pfds[k]); \
        else \
            pfds[j+1] = -1; // to indicate this side is closed
    
    comd *cur = pipeline;
    int j, k, status = 0, nbchildren = 0;
    /* 1. fork nbchildren = (npipes + 1 - nbuiltins) child processes and connect them to the pipes
        NOTE: each iteration: close the writing end of the prev pipe to indicate the parent process (jsh)
        won't use it anymore; otherwise, the next process (built_in) in the pipeline won't receive the EOF...*/
    for (i = 0, j = 0; i <= npipes; i++, j+=2, cur = cur->next) {
        /**** pipe stdin iff not first cmd; stdout iff not last cmd ****/
        int stdinfd = (i > 0)? pfds[j-2] : -1;
        int stdoutfd = (i < npipes)? pfds[j+1] : -1;
        
        //TODO TODO
        //*cur->cmd = resolvealiases(*cur->cmd);
        
        /**** try to execute cur as a built_in ****/
        if ((status = exec_built_in(cur, stdinfd, stdoutfd)) != -1) {
            printdebug("built-in: executed '%s'", *cur->cmd);
            CLOSE_PREV_PIPE
            continue;
        }

        /**** cur is not a built-in; fork a child process ****/
        nbchildren++;
        pid_t pid = fork();
        if (pid == -1) {
            printerrno("Creation of child process failed. Exiting");
            exit(EXIT_FAILURE);
        }
        else if (pid == 0) {
            // ######## child process execution: redirect streams, setup pipe and execv ########
            printdebug("fork: now executing '%s'", *cur->cmd);
            I_AM_FORK = 1;
            
            /* TODO see msh source code
            signal(SIGCHLD, &signalHandler_child);
            */
                signal(SIGINT, SIG_DFL);
                signal(SIGQUIT, SIG_DFL);
                signal(SIGTSTP, SIG_DFL);
                
            redirectstreams(cur, stdinfd, stdoutfd);
            CLOSE_ALL_PIPES; // no longer needed
            // TODO use exevp to auto search for the cmd, using the PATH env
            if (execvp(*cur->cmd, cur->cmd) < 0) {
                printerrno("couldn't execute command '%s'", *cur->cmd); //TODO here no color since !(is_interactive)...
                exit(EXIT_FAILURE);
            }
        }
        // ######## parent process execution: continue loop ########
        CLOSE_PREV_PIPE
        /* TODO
        if (cur->on_bg)
            addbgjob(pid_t);
        else
            wait_pid_list.add(pid);
        */
    }
    // ######## continued parent process execution: wait for children completion ########
    CLOSE_ALL_PIPES; // close all remaining open pipe fds; no longer needed
    // wait for children completion TODO
    int statuschild = 0;
<<<<<<< HEAD
    WAITING_FOR_CHILD = true;
    for (k = 0; k < nbchildren; k++) { //TODO     for each pid in wait_pid_list do
    //TODO http://stackoverflow.com/questions/14034895/waitpid-blocking-when-it-shouldnt
        waitpid(-1, &statuschild, WUNTRACED); // wait for either completion or SIGSTOP (^Z) delivery
        printdebug("waiting completed: child %d of %d", k+1, nbchildren);
        if (WIFSTOPPED(statuschild)) {
            printdebug("child was stopped by signal no %d", WSTOPSIG(statuschild));
            //TODO addbgjob(pid_t);
        }
    }
    WAITING_FOR_CHILD = false;
        
=======
    for (k = 0; k < nbchildren; k++) {
        wait(&statuschild);
        printdebug("waiting completed: child %d of %d", k+1, nbchildren);
    }
>>>>>>> 9e279d79
    // free() the comd list
    freecomdlist(pipeline);
    
    // return status of last process in the pipeline
    status = ((status == -1)? statuschild: status);
    return ((WIFEXITED(status)? WEXITSTATUS(status): WTERMSIG(status))); //TODO WIFSTOPPED
    
    /*
    TODO if SIGSTOP then add to bg_list
    */
    
    /*int rv;
    if ( WIFSIGNALED(status) ) {
        rv = WTERMSIG(status);
        printdebug("child terminated with value: %d", rv);
    }
    else if (WIFEXITED(status)) {
        rv = WEXITSTATUS(status);
        printdebug("child exited with value %d", rv);
    }
    else {
        printdebug("child stopped how???");
        exit(EXIT_FAILURE);
    }
    return rv;
    /*
    if (WIFSTOPPED(status))
        printf("Child received SIGTSTP");
    */
}

/*
 * exec_built_in: try to execute the provided *comd as a built_in shell command;
 *  wrapper for parse_built_in(), redirecting and restoring std streams if needed
 *  the argument stdinfd and stdoutfd are file descriptors for the pipeline if any; else -1
 *  returns -1 if command not recognized as a built_in; 
 *  else returns exit status (EXIT_FAILURE || EXIT_SUCCESS) of executed built_in
 */
int exec_built_in(comd *comd, int stdinfd, int stdoutfd) {
    int i = is_built_in(comd);
    if (i == -1)
        return -1;
    
    // redirect std streams, parse built_in and restore std streams
    int saved_stdin = dup(STDIN_FILENO);        
    int saved_stdout = dup(STDOUT_FILENO);
    redirectstreams(comd, stdinfd, stdoutfd);
    int rv = parse_built_in(comd, i);
    REDIRECT_STR(saved_stdin, STDIN_FILENO);
    REDIRECT_STR(saved_stdout, STDOUT_FILENO);
    close(saved_stdin);
    close(saved_stdout);
    
    return rv;
}

/*
 * redirectstreams: redirect stdin, stdout, stderr as specified in the specified comd struct and 
 *  stdinfd/stdoutfd arguments: specifying the file descriptors for the pipeline if any; else -1
 *  note: pipe redirection has priority over explicit redirection
 *  on failure, prints error message and exit(EXIT_FAILURE)
 */
void redirectstreams(comd *cmd, int stdinfd, int stdoutfd) {
    if (cmd->inf != NULL) {
        printdebug("redirecting stdin to file '%s'", cmd->inf);
        int fd = open(cmd->inf, O_RDONLY);
        if(fd < 0) {
            printerrno("error opening file '%s'", cmd->inf);
            exit(EXIT_FAILURE);
        }
        dup2(fd, STDIN_FILENO);
        close(fd); // no longer needed
    }
    if (cmd->outf != NULL) {
        printdebug("redirecting stdout to file '%s'", cmd->outf);    
        int fd;
        if (cmd->append_out)
            fd = open(cmd->outf, O_WRONLY | O_CREAT | O_APPEND, 0666); //rw-rw-rw; will be combined with current umask
        else
            fd = open(cmd->outf, O_WRONLY | O_CREAT | O_TRUNC, 0666);
        if(fd < 0) {
            printerrno("error opening file '%s'", cmd->outf);
            exit(EXIT_FAILURE);
        }
        dup2(fd, STDOUT_FILENO);
        close(fd);
    }
    if (cmd->errf != NULL) {
        printdebug("redirecting stderr to file '%s'", cmd->errf);    
        int fd = open(cmd->errf, O_WRONLY | O_CREAT | O_TRUNC, 0666);
        if(fd < 0) {
            printerrno("error opening file '%s'", cmd->errf);
            exit(EXIT_FAILURE);
        }
        dup2(fd, STDERR_FILENO);
        close(fd);
    }
    // piping has priority: override prev redirections if any
    if (stdinfd != -1) {
        printdebug("redirecting stdin to pipefd %d", stdinfd);  
        REDIRECT_STR(stdinfd, STDIN_FILENO);
    }           
    if (stdoutfd != -1) {
        printdebug("redirecting stdout to pipefd %d", stdoutfd);        
        REDIRECT_STR(stdoutfd, STDOUT_FILENO);
    }
}<|MERGE_RESOLUTION|>--- conflicted
+++ resolved
@@ -447,7 +447,6 @@
     CLOSE_ALL_PIPES; // close all remaining open pipe fds; no longer needed
     // wait for children completion TODO
     int statuschild = 0;
-<<<<<<< HEAD
     WAITING_FOR_CHILD = true;
     for (k = 0; k < nbchildren; k++) { //TODO     for each pid in wait_pid_list do
     //TODO http://stackoverflow.com/questions/14034895/waitpid-blocking-when-it-shouldnt
@@ -459,13 +458,7 @@
         }
     }
     WAITING_FOR_CHILD = false;
-        
-=======
-    for (k = 0; k < nbchildren; k++) {
-        wait(&statuschild);
-        printdebug("waiting completed: child %d of %d", k+1, nbchildren);
-    }
->>>>>>> 9e279d79
+    
     // free() the comd list
     freecomdlist(pipeline);
     
